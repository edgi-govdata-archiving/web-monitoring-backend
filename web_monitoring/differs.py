--- conflicted
+++ resolved
@@ -109,22 +109,6 @@
     TIMELIMIT = 2 #seconds
     return compute_dmp_diff(a_text, b_text, timelimit=TIMELIMIT)
 
-<<<<<<< HEAD
-def html_text_changes_only(a_text, b_text):
-    """
-    """
-    diff = html_text_diff(a_text=a_text, b_text=b_text)
-    changes = [change for change in diff if change[0] != 0]
-    return changes
-
-def html_source_changes_only(a_text, b_text):
-    """
-    """
-    diff = html_source_diff(a_text=a_text, b_text=b_text)
-    changes = [change for change in diff if change[0] != 0]
-    return changes
-=======
->>>>>>> 15186025
 
 def html_diff_render(a_text, b_text):
     """
@@ -288,4 +272,5 @@
 .htmldiffer_delete * {text-decoration : none; background-color: #fbb6c2;}
     """
     d = HTMLDiffer(a_text, b_text).combined_diff
-    return insert_style(d, css)+    return insert_style(d, css)
+  